--- conflicted
+++ resolved
@@ -80,20 +80,11 @@
      "name": "stdout",
      "output_type": "stream",
      "text": [
-<<<<<<< HEAD
-      "Internal pytanque state: State(st=201981, proof_finished=False, hash=466966112)\n",
-      "Prover goals: [Goal(info={'evar': ['Ser_Evar', 2], 'name': None}, hyps=[], ty='forall n : nat, 2 * n = n + n', pp='\\n-----------------------------\\nforall n : nat, 2 * n = n + n')]\n",
-      "\n",
-      "\n",
-      "-----------------------------\n",
-      "forall n : nat, 2 * n = n + n\n"
-=======
       "Internal pytanque state: State(st=9, proof_finished=False, hash=1053139973)\n",
       "Prover goals: [Goal(info={'evar': ['Ser_Evar', 4], 'name': None}, hyps=[GoalHyp(names=['n'], ty='nat', def_=None)], ty='2 * n = n + n')]\n",
       "\n",
       "n  : nat\n",
       "|-2 * n = n + n\n"
->>>>>>> f370a039
      ]
     }
    ],
@@ -102,12 +93,8 @@
     "\n",
     "goals = pet.goals(state)  # Retrieve actual state\n",
     "print(f\"Prover goals: {goals}\\n\")\n",
-<<<<<<< HEAD
-    "print(goals[0].pp)  # Pretty print the current goals"
-=======
     "for g in goals:\n",
     "    print(g.pp)  # Pretty print the current goals"
->>>>>>> f370a039
    ]
   },
   {
@@ -132,13 +119,8 @@
       "\n",
       "n  : nat\n",
       "IHn  : 2 * n = n + n\n",
-<<<<<<< HEAD
-      "-----------------------------\n",
-      "2 * S n = S n + S n\n",
-=======
       "|-2 * S n = S n + S n\n",
       "\n",
->>>>>>> f370a039
       "\n"
      ]
     }
@@ -147,12 +129,8 @@
     "state = pet.run_tac(state, \"induction n. simpl.\")\n",
     "goals = pet.goals(state)\n",
     "for g in goals:\n",
-<<<<<<< HEAD
-    "    print(f\"{g.pp}\\n\")"
-=======
     "    print(g.pp)  # Pretty print the current goals\n",
     "    print(\"\\n\")"
->>>>>>> f370a039
    ]
   },
   {
@@ -175,12 +153,7 @@
       "Goal 0:\n",
       "n  : nat\n",
       "IHn  : 2 * n = n + n\n",
-<<<<<<< HEAD
-      "-----------------------------\n",
-      "2 * S n = S n + S n\n",
-=======
       "|-2 * S n = S n + S n\n",
->>>>>>> f370a039
       "\n"
      ]
     }
@@ -204,11 +177,7 @@
     {
      "data": {
       "text/plain": [
-<<<<<<< HEAD
-       "State(st=201985, proof_finished=True, hash=954002951)"
-=======
        "State(st=13, proof_finished=True, hash=24173511)"
->>>>>>> f370a039
       ]
      },
      "execution_count": 7,
@@ -331,11 +300,7 @@
      "name": "stdout",
      "output_type": "stream",
      "text": [
-<<<<<<< HEAD
-      "Proof: auto. trivial. simpl. trivial. trivial. induction n. intros. trivial. auto.\n"
-=======
       "Proof: trivial. induction n. intros. trivial. auto. auto. destruct IHn. trivial. simpl. auto.\n"
->>>>>>> f370a039
      ]
     }
    ],
@@ -415,70 +380,14 @@
      "name": "stderr",
      "output_type": "stream",
      "text": [
-<<<<<<< HEAD
-      " 20%|██        | 2/10 [00:00<00:00, 465.10it/s]"
-=======
       " 10%|█         | 5/50 [00:00<00:00, 172.79it/s]"
->>>>>>> f370a039
      ]
     },
     {
      "name": "stdout",
      "output_type": "stream",
      "text": [
-<<<<<<< HEAD
-      "Queue: [(0.0, [], State(st=202049, proof_finished=False, hash=466966112))]\n",
-      "['intros.', 'intros.', 'trivial.', 'simpl.', 'lia.', 'induction n.', 'simpl.', 'simpl.', 'trivial.', 'easy.']\n",
-      "VISITED: {466966112}\n",
-      "try intros.\n",
-      "466966112\n",
-      "try intros.\n",
-      "466966112\n",
-      "try trivial.\n",
-      "466966112\n",
-      "try simpl.\n",
-      "466966112\n",
-      "try lia.\n",
-      "(-32003, 'Coq: The reference lia was not found in the current environment.')\n",
-      "try induction n.\n",
-      "954002951\n",
-      "Add result of induction n. to queue\n",
-      "try simpl.\n",
-      "466966112\n",
-      "try simpl.\n",
-      "466966112\n",
-      "try trivial.\n",
-      "466966112\n",
-      "try easy.\n",
-      "(-32003, 'Coq: Tactic failure: Cannot solve this goal.')\n",
-      "Queue: [(-0.1810256415418482, ['induction n.'], State(st=202054, proof_finished=False, hash=954002951))]\n",
-      "['easy.', 'simpl.', 'simpl.', 'easy.', 'auto.', 'intros.', 'intros.', 'auto.', 'trivial.', 'lia.']\n",
-      "VISITED: {466966112, 954002951}\n",
-      "try easy.\n",
-      "954002951\n",
-      "try simpl.\n",
-      "954002951\n",
-      "try simpl.\n",
-      "954002951\n",
-      "try easy.\n",
-      "954002951\n",
-      "try auto.\n",
-      "954002951\n",
-      "try intros.\n",
-      "954002951\n",
-      "try intros.\n",
-      "954002951\n",
-      "try auto.\n",
-      "954002951\n",
-      "try trivial.\n",
-      "954002951\n",
-      "try lia.\n",
-      "(-32003, 'Coq: The reference lia was not found in the current environment.')\n",
-      "Queue: []\n",
-      "Not proof found...\n"
-=======
       "Proof: induction n. simpl. trivial. destruct IHn. simpl. auto.\n"
->>>>>>> f370a039
      ]
     },
     {
@@ -501,92 +410,6 @@
   },
   {
    "cell_type": "code",
-<<<<<<< HEAD
-   "execution_count": 27,
-   "metadata": {},
-   "outputs": [
-    {
-     "data": {
-      "text/plain": [
-       "State(st=202049, proof_finished=False, hash=466966112)"
-      ]
-     },
-     "execution_count": 27,
-     "metadata": {},
-     "output_type": "execute_result"
-    }
-   ],
-   "source": [
-    "init_state"
-   ]
-  },
-  {
-   "cell_type": "code",
-   "execution_count": 28,
-   "metadata": {},
-   "outputs": [
-    {
-     "data": {
-      "text/plain": [
-       "State(st=202067, proof_finished=False, hash=954002951)"
-      ]
-     },
-     "execution_count": 28,
-     "metadata": {},
-     "output_type": "execute_result"
-    }
-   ],
-   "source": [
-    "state = pet.run_tac(init_state, \"induction n.\")\n",
-    "state"
-   ]
-  },
-  {
-   "cell_type": "code",
-   "execution_count": 29,
-   "metadata": {},
-   "outputs": [
-    {
-     "data": {
-      "text/plain": [
-       "State(st=202068, proof_finished=False, hash=466966112)"
-      ]
-     },
-     "execution_count": 29,
-     "metadata": {},
-     "output_type": "execute_result"
-    }
-   ],
-   "source": [
-    "state = pet.run_tac(init_state, \"auto.\")\n",
-    "state"
-   ]
-  },
-  {
-   "cell_type": "code",
-   "execution_count": 30,
-   "metadata": {},
-   "outputs": [
-    {
-     "data": {
-      "text/plain": [
-       "State(st=202069, proof_finished=False, hash=466966112)"
-      ]
-     },
-     "execution_count": 30,
-     "metadata": {},
-     "output_type": "execute_result"
-    }
-   ],
-   "source": [
-    "state = pet.run_tac(init_state, \"auto.\")\n",
-    "state"
-   ]
-  },
-  {
-   "cell_type": "code",
-=======
->>>>>>> f370a039
    "execution_count": null,
    "metadata": {},
    "outputs": [],
